--- conflicted
+++ resolved
@@ -16,16 +16,12 @@
 import time
 import curses
 
-<<<<<<< HEAD
-_wrapper = curses.wrapper
-=======
 PY3 = (sys.version_info.major == 3)
 
 if PY3:
     from curses import wrapper
 else:
     from curses.wrapper import wrapper
->>>>>>> 4f0ad815
 
 def writeDelimiter(d):
     x = "t" if ord(d) == 9 else d
@@ -96,11 +92,8 @@
                         hits[ch] += 1
         best = ''
         bestc = 0
-<<<<<<< HEAD
-        for ch in hits:
-=======
+
         for ch in hits.keys():
->>>>>>> 4f0ad815
             count = hits[ch]
             if count > bestc:
                 best = ch
